# encoding: utf-8
<<<<<<< HEAD
# Test the helper objects in util.string.
import pytest

=======
"""Test the helper objects in util.string."""
>>>>>>> 5b488137
import base64 as stdlib_base64
import re

import pytest

from util.string_helpers import (
    UnicodeAwareBase64,
    base64,
    random_string
)


class TestUnicodeAwareBase64(object):

    def test_encoding(self):
        test_string = u"םולש"

        # Run the same tests against two different encodings that can
        # handle Hebrew characters.
        self._test_encoder(test_string, UnicodeAwareBase64("utf8"))
        self._test_encoder(test_string, UnicodeAwareBase64("iso-8859-8"))

        # If UnicodeAwareBase64 is given a string it can't encode in
        # its chosen encoding, an exception is the result.
        shift_jis = UnicodeAwareBase64("shift-jis")
        with pytest.raises(UnicodeEncodeError):
<<<<<<< HEAD
            shift_jis.b64encode(string)
=======
            shift_jis.b64decode(test_string)
>>>>>>> 5b488137

    def _test_encoder(self, test_string, base64):
        # Create a binary version of the string in the encoder's
        # encoding, for use in comparisons.
        binary = test_string.encode(base64.encoding)

        # Test all supported methods of the base64 API.
        for encode, decode in [
            ('b64encode', 'b64decode'),
            ('standard_b64encode', 'standard_b64decode'),
            ('urlsafe_b64encode', 'urlsafe_b64decode'),
        ]:
            encode_method = getattr(base64, encode)
            decode_method = getattr(base64, decode)

            # Test a round-trip. Base64-encoding a Unicode string and
            # then decoding it should give the original string.
            encoded = encode_method(test_string)
            decoded = decode_method(encoded)
<<<<<<< HEAD
            assert string == decoded
=======
            assert decoded == test_string
>>>>>>> 5b488137

            # Test encoding on its own. Encoding with a
            # UnicodeAwareBase64 and then converting to ASCII should
            # give the same result as running the binary
            # representation of the string through the default bas64
            # module.
            base_encode = getattr(stdlib_base64, encode)
            base_encoded = base_encode(binary)
            assert base_encoded == encoded.encode("ascii")

            # If you pass in a bytes object to a UnicodeAwareBase64
            # method, it's no problem. You get a Unicode string back.
<<<<<<< HEAD
            assert encoded == encode_method(binary)
            assert decoded == decode_method(base_encoded)
=======
            assert encode_method(binary) == encoded
            assert decode_method(base_encoded) == decoded
>>>>>>> 5b488137

    def test_default_is_base64(self):
        # If you import "base64" from util.string, you get a
        # UnicodeAwareBase64 object that encodes as UTF-8 by default.
        assert isinstance(base64, UnicodeAwareBase64)
<<<<<<< HEAD
        assert "utf8" == base64.encoding
        snowman = u"☃"
        snowman_utf8 = snowman.encode("utf8")
        as_base64 = base64.b64encode(snowman)
        assert "4piD" == as_base64
=======
        assert base64.encoding == "utf8"
        snowman = u"☃"
        snowman_utf8 = snowman.encode("utf8")
        as_base64 = base64.b64encode(snowman)
        assert as_base64 == "4piD"
>>>>>>> 5b488137

        # This is a Unicode representation of the string you'd get if
        # you encoded the snowman as UTF-8, then used the standard
        # library to base64-encode the bytestring.
<<<<<<< HEAD
        assert b"4piD" == stdlib_base64.b64encode(snowman_utf8)
=======
        assert stdlib_base64.b64encode(snowman_utf8) == b"4piD"
>>>>>>> 5b488137


class TestRandomstring(object):

    def test_random_string(self):
<<<<<<< HEAD
        m = random_string
        assert "" == m(0)
=======
        assert random_string(0) == ""
>>>>>>> 5b488137

        # The strings are random.
        res1 = random_string(8)
        res2 = random_string(8)
        assert res1 != res2

        # We can't test exact values, because the randomness comes
        # from /dev/urandom, but we can test some of their properties:
        for size in range(1, 16):
            x = random_string(size)

            # The strings are Unicode strings, not bytestrings
            assert isinstance(x, str)

            # The strings are entirely composed of lowercase hex digits.
            assert re.compile("[^a-f0-9]").search(x) is None

            # Each byte is represented as two digits, so the length of the
            # string is twice the length passed in to the function.
<<<<<<< HEAD
            assert size*2 == len(x)
=======
            assert len(x) == size*2
>>>>>>> 5b488137
<|MERGE_RESOLUTION|>--- conflicted
+++ resolved
@@ -1,11 +1,5 @@
 # encoding: utf-8
-<<<<<<< HEAD
-# Test the helper objects in util.string.
-import pytest
-
-=======
 """Test the helper objects in util.string."""
->>>>>>> 5b488137
 import base64 as stdlib_base64
 import re
 
@@ -32,11 +26,7 @@
         # its chosen encoding, an exception is the result.
         shift_jis = UnicodeAwareBase64("shift-jis")
         with pytest.raises(UnicodeEncodeError):
-<<<<<<< HEAD
-            shift_jis.b64encode(string)
-=======
             shift_jis.b64decode(test_string)
->>>>>>> 5b488137
 
     def _test_encoder(self, test_string, base64):
         # Create a binary version of the string in the encoder's
@@ -56,11 +46,7 @@
             # then decoding it should give the original string.
             encoded = encode_method(test_string)
             decoded = decode_method(encoded)
-<<<<<<< HEAD
-            assert string == decoded
-=======
             assert decoded == test_string
->>>>>>> 5b488137
 
             # Test encoding on its own. Encoding with a
             # UnicodeAwareBase64 and then converting to ASCII should
@@ -73,51 +59,29 @@
 
             # If you pass in a bytes object to a UnicodeAwareBase64
             # method, it's no problem. You get a Unicode string back.
-<<<<<<< HEAD
-            assert encoded == encode_method(binary)
-            assert decoded == decode_method(base_encoded)
-=======
             assert encode_method(binary) == encoded
             assert decode_method(base_encoded) == decoded
->>>>>>> 5b488137
 
     def test_default_is_base64(self):
         # If you import "base64" from util.string, you get a
         # UnicodeAwareBase64 object that encodes as UTF-8 by default.
         assert isinstance(base64, UnicodeAwareBase64)
-<<<<<<< HEAD
-        assert "utf8" == base64.encoding
-        snowman = u"☃"
-        snowman_utf8 = snowman.encode("utf8")
-        as_base64 = base64.b64encode(snowman)
-        assert "4piD" == as_base64
-=======
         assert base64.encoding == "utf8"
         snowman = u"☃"
         snowman_utf8 = snowman.encode("utf8")
         as_base64 = base64.b64encode(snowman)
         assert as_base64 == "4piD"
->>>>>>> 5b488137
 
         # This is a Unicode representation of the string you'd get if
         # you encoded the snowman as UTF-8, then used the standard
         # library to base64-encode the bytestring.
-<<<<<<< HEAD
-        assert b"4piD" == stdlib_base64.b64encode(snowman_utf8)
-=======
         assert stdlib_base64.b64encode(snowman_utf8) == b"4piD"
->>>>>>> 5b488137
 
 
 class TestRandomstring(object):
 
     def test_random_string(self):
-<<<<<<< HEAD
-        m = random_string
-        assert "" == m(0)
-=======
         assert random_string(0) == ""
->>>>>>> 5b488137
 
         # The strings are random.
         res1 = random_string(8)
@@ -137,8 +101,4 @@
 
             # Each byte is represented as two digits, so the length of the
             # string is twice the length passed in to the function.
-<<<<<<< HEAD
-            assert size*2 == len(x)
-=======
-            assert len(x) == size*2
->>>>>>> 5b488137
+            assert len(x) == size*2