version: "3.7"

services:
  libreg_test_db:
    container_name: libreg_test_db
    build:
      context: .
      target: libreg_local_db
    volumes:
      - local_db_data:/var/lib/postgresql/data

  libreg_active_webapp:
    container_name: libreg_active_webapp
    depends_on: 
      - libreg_test_db
    build:
      context: .
<<<<<<< HEAD
      target: libreg_prod
    ports:
      - "80:80"
=======
      target: libreg_active
      labels:
        - "com.nypl.docker.imagename=library_registry"
>>>>>>> 5b488137
    environment:
      - SIMPLIFIED_TEST_DATABASE=postgresql://simplified_test:simplified_test@libreg_test_db:5432/simplified_registry_test
      - SIMPLIFIED_PRODUCTION_DATABASE=postgresql://simplified:simplified@libreg_test_db:5432/simplified_registry_dev

volumes:
  local_db_data:<|MERGE_RESOLUTION|>--- conflicted
+++ resolved
@@ -15,15 +15,9 @@
       - libreg_test_db
     build:
       context: .
-<<<<<<< HEAD
-      target: libreg_prod
+      target: libreg_active
     ports:
       - "80:80"
-=======
-      target: libreg_active
-      labels:
-        - "com.nypl.docker.imagename=library_registry"
->>>>>>> 5b488137
     environment:
       - SIMPLIFIED_TEST_DATABASE=postgresql://simplified_test:simplified_test@libreg_test_db:5432/simplified_registry_test
       - SIMPLIFIED_PRODUCTION_DATABASE=postgresql://simplified:simplified@libreg_test_db:5432/simplified_registry_dev
