[tox]
envlist = py{37,38,39,310}-docker
skipsdist = true

[testenv]
commands_pre =
    poetry install --no-root -E pg-binary -v
commands =
    pytest {posargs:tests}
passenv = SIMPLIFIED_* CI
setenv =
<<<<<<< HEAD
    docker: SIMPLIFIED_TEST_DATABASE=postgres://simplified_test:test@localhost:9015/simplified_registry_test
    docker: AWS_ACCESS_KEY_ID=TEST
    docker: AWS_SECRET_ACCESS_KEY=testpassword
    docker: SIMPLIFIED_AWS_S3_ENDPOINT_URL=http://localhost:9004
    docker: SIMPLIFIED_AWS_S3_BUCKET_NAME=registry-tox-test
=======
    docker: SIMPLIFIED_TEST_DATABASE=postgresql://simplified_test:test@localhost:9015/simplified_registry_test
>>>>>>> 09e044d3
docker =
    docker: db-registry
    docker: minio-registry
allowlist_externals = poetry

[docker:db-registry]
image = postgis/postgis:12-3.1
environment =
    POSTGRES_USER=simplified_test
    POSTGRES_PASSWORD=test
    POSTGRES_DB=simplified_registry_test
ports = 9015:5432/tcp
healthcheck_cmd = pg_isready
healthcheck_interval = 5
healthcheck_retries = 10

[docker:minio-registry]
image = bitnami/minio:2022.3.3
environment =
    MINIO_ACCESS_KEY=TEST
    MINIO_SECRET_KEY=testpassword
    MINIO_DEFAULT_BUCKETS=registry-tox-test:download
ports =
    9004:9000/tcp


[gh-actions]
python =
    3.7: py37
    3.8: py38
    3.9: py39
    3.10: py310<|MERGE_RESOLUTION|>--- conflicted
+++ resolved
@@ -9,15 +9,11 @@
     pytest {posargs:tests}
 passenv = SIMPLIFIED_* CI
 setenv =
-<<<<<<< HEAD
-    docker: SIMPLIFIED_TEST_DATABASE=postgres://simplified_test:test@localhost:9015/simplified_registry_test
+    docker: SIMPLIFIED_TEST_DATABASE=postgresql://simplified_test:test@localhost:9015/simplified_registry_test
     docker: AWS_ACCESS_KEY_ID=TEST
     docker: AWS_SECRET_ACCESS_KEY=testpassword
     docker: SIMPLIFIED_AWS_S3_ENDPOINT_URL=http://localhost:9004
     docker: SIMPLIFIED_AWS_S3_BUCKET_NAME=registry-tox-test
-=======
-    docker: SIMPLIFIED_TEST_DATABASE=postgresql://simplified_test:test@localhost:9015/simplified_registry_test
->>>>>>> 09e044d3
 docker =
     docker: db-registry
     docker: minio-registry
