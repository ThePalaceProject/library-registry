"""Utilities for Flask applications."""
<<<<<<< HEAD

import flask
from flask import Response

=======
import re
import ipaddress

from flask import request, Response

>>>>>>> 5b488137
from . import problem_detail
from .language import languages_from_accept


<<<<<<< HEAD
=======
IPV4_REGEX = re.compile(r"""(?<![0-9])                # Preceding character if any may not be numeric
                            (?P<address>              # entire address, capturing
                            (?:                       # quads 1-3 and separator, non-capturing
                                (?:                   # quad value, non-capturing
                                    [0-9]         |   # single digit   0-9
                                    [1-9][0-9]    |   # double digit  10-99
                                    1[0-9]{2}     |   # triple digit 100-199
                                    2[0-4][0-9]   |   # triple digit 200-249
                                    25[0-5]           # triple digit 250-255
                                )\.                   # dot separator
                            ){3}
                            (?:                       # quad 4, non-capturing
                                25[0-5]           |   # triple digit 250-255
                                2[0-4][0-9]       |   # triple digit 200-249
                                1[0-9]{2}         |   # triple digit 100-199
                                [1-9][0-9]        |   # double digit  10-99
                                [0-9]                 # single digit   0-9
                            )
                          )
                          (?![0-9])                   # trailing character if any may not be numeric
                          """, re.VERBOSE)


>>>>>>> 5b488137
def problem_raw(type, status, title, detail=None, instance=None, headers={}):
    data = problem_detail.json(type, status, title, detail, instance)
    final_headers = {"Content-Type": problem_detail.JSON_MEDIA_TYPE}
    final_headers.update(headers)
    return status, final_headers, data


def problem(type, status, title, detail=None, instance=None, headers={}):
    """Create a Response that includes a Problem Detail Document."""
    status, headers, data = problem_raw(
        type, status, title, detail, instance, headers)
    return Response(data, status, headers)


def languages_for_request():
    return languages_from_accept(request.accept_languages)


def is_public_ipv4_address(ip_string):
    """Whether a given IPv4 address (either string or ipaddress.IPv4Address obj) is publicly routable"""
    if not isinstance(ip_string, ipaddress.IPv4Address):
        try:
            ip_string = ipaddress.ip_address(ip_string)
        except ValueError:
            pass             # TODO: Log it. Some caller is passing bad values to this fn.
            return None      # incoming value couldn't be coerced to an IPv4Address object

    return bool(
        ip_string.is_private     is False and     # noqa: E272
        ip_string.is_multicast   is False and     # noqa: E272
        ip_string.is_unspecified is False and     # noqa: E272
        ip_string.is_reserved    is False and     # noqa: E272
        ip_string.is_loopback    is False and     # noqa: E272
        ip_string.is_link_local  is False         # noqa: E272
    )


<<<<<<< HEAD
def originating_ip() -> str:
    """Determine the client's IP address.

    If there is an X-Forwarded-For header and it has a non-empty value,
    use the client value as the originating IP address. Otherwise, use
    the address that originated this request.

    NB: The format of an X-Forwarded-For header value is: "<client-ip>, [proxy1-ip, [proxy2ip ...]]

    :return: IP address of request originator
    :rtype: str
    """
    forwarded_for_client_ip = next(map(str.strip, flask.request.headers.get('X-Forwarded-For', '').split(',')))
    return forwarded_for_client_ip or flask.request.remote_addr
=======
def originating_ip():
    """
    Attempt to derive the client's IPv4 address from the flask.request object.

    Looks first at the X-Forwarded-For header, checking for multiple values
    (which can happen with multiple layers of proxy server). If no valid, public
    IP address is found there, looks at the request.remote_addr value.

    If X-Forwarded-For contains more than one IP, we return the first public IP
    since the proxy servers will almost certainly be appending their IP to the end.

    If no valid, public IPv4 address is found in either location, returns None.
    """
    forwarded_for = request.headers.get('X-Forwarded-For', None)

    if not forwarded_for and not request.remote_addr:
        return None     # Nothing to go on from either headers or remote_addr

    client_ip = None

    if forwarded_for:
        try:
            fwd4_addresses = re.findall(IPV4_REGEX, forwarded_for)
        except TypeError:   # whatever's in the header isn't a string/bytes-like object
            pass

        for ip in fwd4_addresses:
            if is_public_ipv4_address(ip):
                client_ip = ip
                break

    # If we don't have an IP from the forwarded header, try getting it from remote_addr
    if not client_ip and request.remote_addr:
        if is_public_ipv4_address(request.remote_addr):
            client_ip = request.remote_addr

    return client_ip
>>>>>>> 5b488137
<|MERGE_RESOLUTION|>--- conflicted
+++ resolved
@@ -1,22 +1,13 @@
 """Utilities for Flask applications."""
-<<<<<<< HEAD
-
-import flask
-from flask import Response
-
-=======
 import re
 import ipaddress
 
 from flask import request, Response
 
->>>>>>> 5b488137
 from . import problem_detail
 from .language import languages_from_accept
 
 
-<<<<<<< HEAD
-=======
 IPV4_REGEX = re.compile(r"""(?<![0-9])                # Preceding character if any may not be numeric
                             (?P<address>              # entire address, capturing
                             (?:                       # quads 1-3 and separator, non-capturing
@@ -40,7 +31,6 @@
                           """, re.VERBOSE)
 
 
->>>>>>> 5b488137
 def problem_raw(type, status, title, detail=None, instance=None, headers={}):
     data = problem_detail.json(type, status, title, detail, instance)
     final_headers = {"Content-Type": problem_detail.JSON_MEDIA_TYPE}
@@ -78,22 +68,6 @@
     )
 
 
-<<<<<<< HEAD
-def originating_ip() -> str:
-    """Determine the client's IP address.
-
-    If there is an X-Forwarded-For header and it has a non-empty value,
-    use the client value as the originating IP address. Otherwise, use
-    the address that originated this request.
-
-    NB: The format of an X-Forwarded-For header value is: "<client-ip>, [proxy1-ip, [proxy2ip ...]]
-
-    :return: IP address of request originator
-    :rtype: str
-    """
-    forwarded_for_client_ip = next(map(str.strip, flask.request.headers.get('X-Forwarded-For', '').split(',')))
-    return forwarded_for_client_ip or flask.request.remote_addr
-=======
 def originating_ip():
     """
     Attempt to derive the client's IPv4 address from the flask.request object.
@@ -130,5 +104,4 @@
         if is_public_ipv4_address(request.remote_addr):
             client_ip = request.remote_addr
 
-    return client_ip
->>>>>>> 5b488137
+    return client_ip