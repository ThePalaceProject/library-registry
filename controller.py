<<<<<<< HEAD
import datetime
import json
import logging
import os
import time
from urllib.parse import unquote
=======
import json
import logging
import time
import flask
from smtplib import SMTPException
from urllib.parse import unquote

from flask import (Response, redirect, render_template_string,
                   request, url_for, session)
from flask_babel import lazy_gettext as _
from sqlalchemy.orm import (defer, joinedload)

from Crypto.PublicKey import RSA
from Crypto.Cipher import PKCS1_OAEP
>>>>>>> 5b488137

from Crypto.PublicKey import RSA
from Crypto.Cipher import PKCS1_OAEP
import flask
from flask import redirect, Response, session, url_for
from flask_babel import lazy_gettext as _
from smtplib import SMTPException
from sqlalchemy.orm import defer, joinedload

from admin.config import Configuration as AdminClientConfig
from admin.templates import admin as admin_template
from adobe_vendor_id import AdobeVendorIDController
from authentication_document import AuthenticationDocument
from config import Configuration, CannotLoadConfiguration
from emailer import Emailer
from model import (
    Admin,
    ConfigurationSetting,
    Hyperlink,
    Library,
    Place,
    Resource,
    ServiceArea,
    Validation,
    get_one,
    get_one_or_create,
    production_session,
)
<<<<<<< HEAD
from opds import Annotator, OPDSCatalog
from problem_details import *
from registrar import LibraryRegistrar
from util.app_server import (
    HeartbeatController,
    catalog_response,
)
from util.http import HTTP
from util.problem_detail import ProblemDetail
from util.string_helpers import base64, random_string

=======
from config import (Configuration, CannotLoadConfiguration, CannotSendEmail)
from opds import (Annotator, OPDSCatalog)
from registrar import LibraryRegistrar
from templates import admin as admin_template
from util.app_server import (HeartbeatController, catalog_response)
from util.http import HTTP
from util.problem_detail import ProblemDetail
from util.string_helpers import (base64, random_string)
from problem_details import (
    AUTHENTICATION_FAILURE,
    INTEGRATION_ERROR,
    INVALID_CONTACT_URI,
    INVALID_CREDENTIALS,
    LIBRARY_NOT_FOUND,
    NO_AUTH_URL,
    UNABLE_TO_NOTIFY,
)
>>>>>>> 5b488137

OPENSEARCH_MEDIA_TYPE = "application/opensearchdescription+xml"
OPDS_CATALOG_REGISTRATION_MEDIA_TYPE = (
    "application/opds+json;profile=https://librarysimplified.org/rel/profile/directory"
)


class LibraryRegistry:

    def __init__(self, _db=None, testing=False, emailer_class=Emailer):

        self.log = logging.getLogger("Library registry web app")

        if _db is None and not testing:
            _db = production_session()
        self._db = _db

        self.testing = testing

        self.setup_controllers(emailer_class)

    def setup_controllers(self, emailer_class=Emailer):
        """Set up all the controllers that will be used by the web app."""
        self.view_controller = ViewController(self)
        self.registry_controller = LibraryRegistryController(
            self, emailer_class
        )
        self.validation_controller = ValidationController(self)
        self.coverage_controller = CoverageController(self)
        self.static_files = StaticFileController(self)
<<<<<<< HEAD

=======
>>>>>>> 5b488137
        self.heartbeat = HeartbeatController()
        vendor_id, node_value, delegates = Configuration.vendor_id(self._db)
        if vendor_id:
            self.adobe_vendor_id = AdobeVendorIDController(
                self._db, vendor_id, node_value, delegates
            )
        else:
            self.adobe_vendor_id = None

    def url_for(self, view, *args, **kwargs):
        kwargs['_external'] = True
        return url_for(view, *args, **kwargs)


class LibraryRegistryAnnotator(Annotator):

    def __init__(self, app):
        self.app = app

    def annotate_catalog(self, catalog, live=True):
        """Add links and metadata to every catalog."""
        if live:
            search_controller = "search"
        else:
            search_controller = "search_qa"
        search_url = self.app.url_for(search_controller)
        catalog.add_link_to_catalog(
            catalog.catalog, href=search_url, rel="search", type=OPENSEARCH_MEDIA_TYPE
        )
        register_url = self.app.url_for("register")
        catalog.add_link_to_catalog(
            catalog.catalog, href=register_url, rel="register", type=OPDS_CATALOG_REGISTRATION_MEDIA_TYPE
        )

        # Add a templated link for getting a single library's entry.
        library_url = unquote(self.app.url_for("library", uuid="{uuid}"))
        catalog.add_link_to_catalog(
            catalog.catalog,
            href=library_url,
            rel="http://librarysimplified.org/rel/registry/library",
            type=OPDSCatalog.OPDS_TYPE,
            templated=True
        )

        vendor_id, ignore, ignore = Configuration.vendor_id(self.app._db)
        catalog.catalog["metadata"]["adobe_vendor_id"] = vendor_id


class BaseController:

    def __init__(self, app):
        self.app = app
        self._db = self.app._db

    def library_for_request(self, uuid):
        """Look up the library the user is trying to access."""
        if not uuid:
            return LIBRARY_NOT_FOUND
        if not uuid.startswith("urn:uuid:"):
            uuid = "urn:uuid:" + uuid
        library = Library.for_urn(self._db, uuid)
        if not library:
            return LIBRARY_NOT_FOUND
        request.library = library
        return library

# This static_file function is used only when
# the app is running locally *without* Docker.
# In all other cases, nginx serves the static files (see docker/nginx.conf).
class StaticFileController(BaseController):
    def static_file(self, directory, filename):
        return flask.send_from_directory(directory, filename, cache_timeout=None)


class ViewController(BaseController):

    # If a local copy of the CSS and JS is available, we serve it instead of the copy
    # from the CDN, so that it is easy to debug and test changes to the JS app
    @classmethod
    def use_debug_paths(cls):
        return os.path.isdir(AdminClientConfig.package_development_directory())

    def __call__(self):
        username = session.get('username', '')
<<<<<<< HEAD
        admin_js = AdminClientConfig.lookup_asset_url(key='admin_js')
        admin_css = AdminClientConfig.lookup_asset_url(key='admin_css')

        return Response(flask.render_template_string(
=======
        response = Response(render_template_string(
>>>>>>> 5b488137
            admin_template,
            username=username,
            admin_js=admin_js,
            admin_css=admin_css,
        ))



class LibraryRegistryController(BaseController):

    OPENSEARCH_TEMPLATE = """<?xml version="1.0" encoding="UTF-8"?>
 <OpenSearchDescription xmlns="http://a9.com/-/spec/opensearch/1.1/">
   <ShortName>%(name)s</ShortName>
   <Description>%(description)s</Description>
   <Tags>%(tags)s</Tags>
   <Url type="application/atom+xml;profile=opds-catalog" template="%(url_template)s"/>
 </OpenSearchDescription>"""

    def __init__(self, app, emailer_class=Emailer):
        super(LibraryRegistryController, self).__init__(app)
        self.annotator = LibraryRegistryAnnotator(app)
        self.log = self.app.log
        emailer = None
        try:
            emailer = emailer_class.from_sitewide_integration(self._db)
        except CannotLoadConfiguration as e:
            self.log.error(
                "Cannot load email configuration. Will not be sending any emails.",
                exc_info=e
            )
        self.emailer = emailer

    def nearby(self, location, live=True):
        qu = Library.nearby(self._db, location, production=live)
        qu = qu.limit(5)
        if live:
            nearby_controller = 'nearby'
        else:
            nearby_controller = 'nearby_qa'
        this_url = self.app.url_for(nearby_controller)
        catalog = OPDSCatalog(
            self._db, str(_("Libraries near you")), this_url, qu,
            annotator=self.annotator, live=live
        )
        return catalog_response(catalog)

    def search(self, location, live=True):
        query = request.args.get('q')
        if live:
            search_controller = 'search'
        else:
            search_controller = 'search_qa'
        if query:
            # Run the query and send the results.
            results = Library.search(
                self._db, location, query, production=live
            )

            this_url = self.app.url_for(
                search_controller, q=query
            )
            catalog = OPDSCatalog(
                self._db, str(_('Search results for "%s"')) % query,
                this_url, results,
                annotator=self.annotator, live=live
            )
            return catalog_response(catalog)
        else:
            # Send the search form.
            body = self.OPENSEARCH_TEMPLATE % dict(
                name=_("Find your library"),
                description=_("Search by ZIP code, city or library name."),
                tags="",
                url_template=self.app.url_for(
                    search_controller) + "?q={searchTerms}"
            )
            headers = {}
            headers['Content-Type'] = OPENSEARCH_MEDIA_TYPE
            headers['Cache-Control'] = "public, no-transform, max-age: %d" % (
                3600 * 24 * 30
            )
            return Response(body, 200, headers)

    def libraries(self, live=True):
        # Return a specific set of information about all libraries in production;
        # this generates the library list in the admin interface.
        # If :param live is set to False, libraries in testing will also be shown.
        result = []
        alphabetical = self._db.query(Library).order_by(Library.name)

        # Load all the ORM objects we'll need for these libraries in a single query.
        alphabetical = alphabetical.options(
            joinedload(Library.hyperlinks),
            joinedload('hyperlinks', 'resource'),
            joinedload('hyperlinks', 'resource', 'validation'),
            joinedload(Library.service_areas),
            joinedload('service_areas', 'place'),
            joinedload('service_areas', 'place', 'parent'),
            joinedload(Library.settings),
        )

        # Avoid transferring large fields that we won't end up using.
        alphabetical = alphabetical.options(defer('logo'))
        alphabetical = alphabetical.options(
            defer('service_areas', 'place', 'geometry'))
        alphabetical = alphabetical.options(
            defer('service_areas', 'place', 'parent', 'geometry'))

        if live:
            alphabetical = alphabetical.filter(
                Library.registry_stage == Library.PRODUCTION_STAGE)

        libraries = list(alphabetical)

        # Run a single database query to get patron counts for all
        # relevant libraries, rather than calculating this one library
        # at a time.
        patron_counts = Library.patron_counts_by_library(self._db, libraries)

        for library in alphabetical:
            uuid = library.internal_urn.split("uuid:")[1]
            patron_count = patron_counts.get(library.id, 0)
            result += [self.library_details(uuid, library, patron_count)]

        data = dict(libraries=result)
        return data

    def libraries_opds(self, live=True, location=None):
        """Return all the libraries in OPDS format

        :param live: If this is True, then only production libraries are shown.
        :param location: If this is set, then libraries near this point will be
           promoted out of the alphabetical list.
        """
        alphabetical = self._db.query(Library).order_by(Library.name)

        # We always want to filter out cancelled libraries.  If live, we also filter out
        # libraries that are in the testing stage, i.e. only show production libraries.
        alphabetical = alphabetical.filter(
            Library._feed_restriction(production=live))

        # Pick up each library's hyperlinks and validation
        # information; this will save database queries when building
        # the feed.
        alphabetical = alphabetical.options(
            joinedload('hyperlinks'),
            joinedload('hyperlinks', 'resource'),
            joinedload('hyperlinks', 'resource', 'validation'),
        )
        alphabetical = alphabetical.options(defer('logo'))
        if location is None:
            # No location data is available. Use the alphabetical list as
            # the list of libraries.
            a = time.time()
            libraries = alphabetical.all()
            b = time.time()
            self.log.info(
                "Built alphabetical list of all libraries in %.2fsec" % (b-a))
        else:
            # Location data is available. Get the list of nearby libraries, then get
            # the rest of the list in alphabetical order.

            # We can't easily do the joindeload() thing for this
            # query, because it doesn't simply return Library objects,
            # but it won't return more than five results.
            a = time.time()
            nearby_libraries = Library.nearby(
                self._db, location, production=live
            ).limit(5).all()
            b = time.time()
            self.log.info("Fetched libraries near %s in %.2fsec" %
                          (location, b-a))

            # Exclude nearby libraries from the alphabetical query
            # to get a list of faraway libraries.
            faraway_libraries = alphabetical.filter(
                ~Library.id.in_([x.id for x, distance in nearby_libraries])
            )
            c = time.time()
            libraries = nearby_libraries + faraway_libraries.all()
            self.log.info("Fetched libraries far from %s in %.2fsec" %
                          (location, c-b))

        url = self.app.url_for("libraries_opds")
        a = time.time()
        catalog = OPDSCatalog(
            self._db, 'Libraries', url, libraries,
            annotator=self.annotator, live=live
        )
        b = time.time()
        self.log.info("Built library catalog in %.2fsec" % (b-a))
        return catalog_response(catalog)

    def library_details(self, uuid, library=None, patron_count=None):
        """Return complete information about one specific library.

        :param uuid: UUID of the library in question.
        :param library: Preloaded Library object for the library in question.
        :param patron_count: Precalculated patron count for the library in question.

        :return: A dict.
        """
        if not library:
            library = self.library_for_request(uuid)

        if isinstance(library, ProblemDetail):
            return library

        # It's presumed that associated Hyperlinks and
        # ConfigurationSettings were loaded using joinedload(), as a
        # performance optimization. To avoid further database access,
        # we'll iterate over the preloaded objects and put the
        # information into Python data structures.
        hyperlink_types = [Hyperlink.INTEGRATION_CONTACT_REL,
                           Hyperlink.HELP_REL, Hyperlink.COPYRIGHT_DESIGNATED_AGENT_REL]
        hyperlinks = dict()
        for hyperlink in library.hyperlinks:
            if hyperlink.rel not in hyperlink_types:
                continue
            hyperlinks[hyperlink.rel] = hyperlink
        contact_email_hyperlink, help_email_hyperlink, copyright_email_hyperlink = [
            hyperlinks.get(rel, None) for rel in hyperlink_types
        ]
        contact_email, help_email, copyright_email = [self._get_email(
            hyperlinks.get(rel, None)) for rel in hyperlink_types]
        contact_email_validated_at, help_email_validated_at, copyright_email_validated_at = [
            self._validated_at(hyperlinks.get(rel, None)) for rel in hyperlink_types
        ]

        setting_types = [Library.PLS_ID]
        settings = dict()
        for s in library.settings:
            if s.key not in setting_types or s.external_integration is not None:
                continue
            # We use _value to access the database value directly,
            # instead of the 'value' hybrid property, which creates
            # the possibility that we'll have to go to the database to
            # try to find a default we know isn't there.
            settings[s.key] = s._value
        pls_id = settings.get(Library.PLS_ID, None)

        if patron_count is None:
            patron_count = library.number_of_patrons
        num_patrons = str(patron_count)

        basic_info = dict(
            name=library.name,
            short_name=library.short_name,
            description=library.description,
            timestamp=library.timestamp,
            internal_urn=library.internal_urn,
            online_registration=str(library.online_registration),
            pls_id=pls_id,
            number_of_patrons=num_patrons
        )
        urls_and_contact = dict(
            contact_email=contact_email,
            contact_validated=contact_email_validated_at,
            help_email=help_email,
            help_validated=help_email_validated_at,
            copyright_email=copyright_email,
            copyright_validated=copyright_email_validated_at,
            authentication_url=library.authentication_url,
            opds_url=library.opds_url,
            web_url=library.web_url,
        )

        # This will be slow unless ServiceArea has been preloaded with a joinedload().
        areas = self._areas(library.service_areas)

        stages = dict(
            library_stage=library._library_stage,
            registry_stage=library.registry_stage,
        )
        return dict(uuid=uuid, basic_info=basic_info, urls_and_contact=urls_and_contact, areas=areas, stages=stages)

    def _areas(self, areas):
        result = {}
        for (a, b) in [(ServiceArea.FOCUS, "focus"), (ServiceArea.ELIGIBILITY, "service")]:
            filtered = [place for place in areas if (place.type == a)]
            result[b] = [self._format_place_name(
                item.place) for item in filtered]
        return result

    def _format_place_name(self, place):
        return place.human_friendly_name or 'Everywhere'

    def _get_email(self, hyperlink):
        if hyperlink and hyperlink.resource and hyperlink.resource.href:
            return hyperlink.resource.href.split("mailto:")[1]

    def _validated_at(self, hyperlink):
        validated_at = "Not validated"
        if hyperlink and hyperlink.resource:
            validation = hyperlink.resource.validation
            if validation:
                return validation.started_at
        return validated_at

    def validate_email(self):
        # Manually validate an email address, without the admin having to click on a confirmation link
        uuid = request.form.get("uuid")
        email = request.form.get("email")
        library = self.library_for_request(uuid)
        if isinstance(library, ProblemDetail):
            return library
        email_types = {
            "contact_email": Hyperlink.INTEGRATION_CONTACT_REL,
            "help_email": Hyperlink.HELP_REL,
            "copyright_email": Hyperlink.COPYRIGHT_DESIGNATED_AGENT_REL
        }
        hyperlink = None
        if email_types.get(email):
            hyperlink = Library.get_hyperlink(library, email_types[email])
        if not hyperlink or not hyperlink.resource or isinstance(hyperlink, ProblemDetail):
            return INVALID_CONTACT_URI.detailed(
                "The contact URI for this library is missing or invalid"
            )
        validation, is_new = get_one_or_create(
            self._db, Validation, resource=hyperlink.resource)
        validation.restart()
        validation.mark_as_successful()

        return self.library_details(uuid)

    def edit_registration(self):
        # Edit a specific library's registry_stage and library_stage based on
        # information which an admin has submitted in the interface.
        uuid = request.form.get("uuid")
        library = self.library_for_request(uuid)
        if isinstance(library, ProblemDetail):
            return library
        registry_stage = request.form.get("Registry Stage")
        library_stage = request.form.get("Library Stage")

        library._library_stage = library_stage
        library.registry_stage = registry_stage
        return Response(str(library.internal_urn), 200)

    def add_or_edit_pls_id(self):
        uuid = request.form.get("uuid")
        library = self.library_for_request(uuid)
        if isinstance(library, ProblemDetail):
            return library
        pls_id = request.form.get(Library.PLS_ID)
        library.pls_id.value = pls_id
        return Response(str(library.internal_urn), 200)

    def log_in(self):
        username = request.form.get("username")
        password = request.form.get("password")
        if Admin.authenticate(self._db, username, password):
            session["username"] = username
            return redirect(url_for('admin_view'))
        else:
            return INVALID_CREDENTIALS

    def log_out(self):
        session["username"] = ""
        return redirect(url_for('admin_view'))

    def search_details(self):
        name = request.form.get("name")
        search_results = Library.search(self._db, {}, name, production=False)
        if search_results:
            info = [self.library_details(lib.internal_urn.split("uuid:")[
                                         1], lib) for lib in search_results]
            return dict(libraries=info)
        else:
            return LIBRARY_NOT_FOUND

    def library(self):
        library = request.library
        this_url = self.app.url_for(
            'library', uuid=library.internal_urn
        )
        catalog = OPDSCatalog(
            self._db, library.name,
            this_url, [library],
            annotator=self.annotator, live=False,
        )
        return catalog_response(catalog)

    def render(self):
        response = Response(render_template_string(admin_template))
        return response

    @property
    def registration_document(self):
        """Serve a document that describes the registration process,
        notably the terms of service for that process.

        The terms of service are hosted elsewhere; we only know the
        URL of the page they're stored.
        """
        document = dict()

        # The terms of service may be encapsulated in a link to
        # a web page.
        terms_of_service_url = ConfigurationSetting.sitewide(
            self._db, Configuration.REGISTRATION_TERMS_OF_SERVICE_URL
        ).value
        type = "text/html"
        rel = "terms-of-service"
        if terms_of_service_url:
            OPDSCatalog.add_link_to_catalog(
                document, rel=rel, type=type,
                href=terms_of_service_url,
            )

        # And/or the terms of service may be described in
        # human-readable HTML, which we'll present as a data: link.
        terms_of_service_html = ConfigurationSetting.sitewide(
            self._db, Configuration.REGISTRATION_TERMS_OF_SERVICE_HTML
        ).value
        if terms_of_service_html:
            encoded = base64.b64encode(terms_of_service_html)
            terms_of_service_link = "data:%s;base64,%s" % (type, encoded)
            OPDSCatalog.add_link_to_catalog(
                document, rel=rel, type=type,
                href=terms_of_service_link
            )

        return document

    def catalog_response(self, document, status=200):
        """Serve an OPDS 2.0 catalog."""
        if not isinstance(document, (bytes, str)):
            document = json.dumps(document)
        headers = {"Content-Type": OPDS_CATALOG_REGISTRATION_MEDIA_TYPE}
        return Response(document, status, headers=headers)

    def register(self, do_get=HTTP.debuggable_get):
        if request.method == 'GET':
            document = self.registration_document
            return self.catalog_response(document)

        auth_url = request.form.get("url")
        self.log.info("Got request to register %s", auth_url)
        if not auth_url:
            return NO_AUTH_URL

        integration_contact_uri = request.form.get("contact")
        integration_contact_email = integration_contact_uri
        shared_secret = None
        auth_header = request.headers.get('Authorization')
        if auth_header and isinstance(auth_header, str) and "bearer" in auth_header.lower():
            shared_secret = auth_header.split(' ', 1)[1]
            self.log.info("Incoming shared secret: %s...", shared_secret[:4])

        # If 'stage' is not provided, it means the client doesn't make the
        # testing/production distinction. We have to assume they want
        # production -- otherwise they wouldn't bother registering.

        library_stage = request.form.get("stage")
        self.log.info("Incoming stage: %s", library_stage)
        library_stage = library_stage or Library.PRODUCTION_STAGE

        # NOTE: This is commented out until we can say that
        # registration requires providing a contact email and expect
        # every new library to be on a circulation manager that can meet
        # this requirement.
        #
        # integration_contact_email = self._required_email_address(
        #     integration_contact_uri,
        #     "Invalid or missing configuration contact email address"
        # )
        if isinstance(integration_contact_email, ProblemDetail):
            return integration_contact_email

        # Registration is a complex multi-step process. Start a subtransaction
        # so we can back out of the whole thing if any part of it fails.
        __transaction = self._db.begin_nested()

        library = None
        elevated_permissions = False
        if shared_secret:
            # Look up a library by the provided shared secret. This
            # will let us handle the case where the library has
            # changed URLs (auth_url does not match
            # library.authentication_url) but the shared secret is the
            # same.
            library = get_one(self._db, Library, shared_secret=shared_secret)
            if not library:
                __transaction.rollback()
                return AUTHENTICATION_FAILURE.detailed(
                    _("Provided shared secret is invalid")
                )

            # This gives the requestor an elevated level of permissions.
            elevated_permissions = True
            library_is_new = False

            if library.authentication_url != auth_url:
                # The library's authentication URL has changed,
                # e.g. moved from HTTP to HTTPS. The registration
                # includes a valid shared secret, so it's okay to
                # modify the corresponding database field.
                #
                # We want to do this before the registration, so that
                # we request the new URL instead of the old one.
                library.authentication_url = auth_url

        if not library:
            # Either this is a library at a known authentication URL
            # or it's a brand new library.
            library, library_is_new = get_one_or_create(
                self._db, Library,
                authentication_url=auth_url
            )

        registrar = LibraryRegistrar(self._db, do_get=do_get)
        result = registrar.register(library, library_stage)
        if isinstance(result, ProblemDetail):
            __transaction.rollback()
            return result

        # At this point registration (or re-registration) has
        # succeeded, so we won't be rolling back the subtransaction
        # that created the Library.
        __transaction.commit()
        auth_document, hyperlinks_to_create = result

        # Now that we've completed the registration process, we
        # know the opds_url -- it's the 'start' link found in
        # the auth_document.
        #
        # Registration will fail if this link is missing or the
        # URL doesn't work, so we can assume this is valid.
        opds_url = auth_document.root['href']

        if library_is_new:
            # The library was just created, so it had no opds_url.
            # Set it now.
            library.opds_url = opds_url

        # The registration process may have queued up a number of
        # Hyperlinks that needed to be created (taken from the
        # library's authentication document), but we also need to
        # create a hyperlink for the integration contact provided with
        # the registration request itself.
        if integration_contact_email:
            hyperlinks_to_create.append(
                (Hyperlink.INTEGRATION_CONTACT_REL,
                 [integration_contact_email])
            )

        reset_shared_secret = False
        if elevated_permissions:
            # If you have elevated permissions you may ask for the
            # shared secret to be reset.
            reset_shared_secret = request.form.get(
                "reset_shared_secret", False
            )

            if library.opds_url != opds_url:
                # The library's OPDS URL has changed, e.g. moved from
                # HTTP to HTTPS. Since we have elevated permissions,
                # it's okay to modify the corresponding database
                # field.
                library.opds_url = opds_url

        for rel, candidates in hyperlinks_to_create:
            hyperlink, is_modified = library.set_hyperlink(rel, *candidates)
            if is_modified:
                # We need to send an email to this email address about
                # what just happened. This is either so the receipient
                # can confirm that the address works, or to inform
                # them a new library is using their address.
                try:
                    hyperlink.notify(self.emailer, self.app.url_for)
                except SMTPException:
                    # We were unable to send the email due to an SMTP error
                    return INTEGRATION_ERROR.detailed(
                        _("SMTP error while sending email to %(address)s",
                          address=hyperlink.resource.href)
                    )
                except CannotSendEmail:
                    return UNABLE_TO_NOTIFY.detailed(
                        _("The Registry was unable to send a notification email.")
                    )

        # Create an OPDS 2 catalog containing all available
        # information about the library.
        catalog = OPDSCatalog.library_catalog(
            library, include_private_information=True,
            url_for=self.app.url_for
        )

        # Annotate the catalog with some information specific to
        # the transaction that's happening right now.
        public_key = auth_document.public_key
        if public_key and public_key.get("type") == "RSA":
            public_key = RSA.importKey(public_key.get("value"))
            encryptor = PKCS1_OAEP.new(public_key)

            if not library.short_name:
                def dupe_check(candidate):
                    return Library.for_short_name(self._db, candidate) is not None
                library.short_name = Library.random_short_name(dupe_check)

            generate_secret = (
                (library.shared_secret is None) or reset_shared_secret
            )
            if generate_secret:
                library.shared_secret = random_string(24)

            encrypted_secret = encryptor.encrypt(
                library.shared_secret.encode("utf8")
            )

            catalog["metadata"]["short_name"] = library.short_name
            catalog["metadata"]["shared_secret"] = base64.b64encode(
                encrypted_secret)

        if library_is_new:
            status_code = 201
        else:
            status_code = 200
        return self.catalog_response(catalog, status_code)


class StaticFileController(BaseController):

    def static_file(self, filename):
        """Safely retrieve and send a client-requested file.

        `send_from_directory` safely joins the directory and filename to ensure
        that the resulting filepath is inside the directory. See:
            - https://flask.palletsprojects.com/en/2.0.x/api/#flask.send_from_directory

        :param filename: A filename derived from a client request.
        :type filename: str
        :return: Response
        :rtype: Response
        """
        return flask.send_from_directory(AdminClientConfig.static_files_directory(), filename)


class ValidationController(BaseController):
    """Validates Resources based on validation codes.

    The confirmation codes were sent out in emails to the addresses that
    need to be validated, or otherwise communicated to someone who needs
    to click on the link to this controller.
    """

    MESSAGE_TEMPLATE = "<html><head><title>%(message)s</title><body>%(message)s</body></html>"

    def html_response(self, status_code, message):
        """Return a human-readable message as a minimal HTML page.

        This controller is used by human beings, so HTML is better
        than Problem Detail Documents.
        """
        headers = {"Content-Type": "text/html"}
        page = self.MESSAGE_TEMPLATE % dict(message=message)
        return Response(page, status_code, headers=headers)

    def confirm(self, resource_id, secret):
        """Confirm a secret for a URI, or don't.

        :return: A Response containing a simple HTML document.
        """
        if not secret:
            return self.html_response(404, _("No confirmation code provided"))
        if not resource_id:
            return self.html_response(404, _("No resource ID provided"))
        validation = get_one(self._db, Validation, secret=secret)
        resource = get_one(self._db, Resource, id=resource_id)
        if not resource:
            return self.html_response(404, _("No such resource"))

        if not validation:
            # The secret is invalid. This might be because the secret
            # is wrong, or because the Resource has already been
            # validated.
            #
            # Let's eliminate the 'Resource has already been validated'
            # possibility and take care of the other case next.
            if resource and resource.validation and resource.validation.success:
                return self.html_response(200, _("This URI has already been validated."))

        if (not validation or not validation.resource or validation.resource.id != resource_id):
            # For whatever reason the resource ID and secret don't match.
            # A generic error that doesn't reveal information is appropriate
            # in all cases.
            error = _("Confirmation code %r not found") % secret
            return self.html_response(404, error)

        # At this point we know that the resource has not been
        # confirmed, and that the secret matches the resource. The
        # only other problem might be that the validation has expired.
        if not validation.active:
            error = _(
                "Confirmation code %r has expired. Re-register to get another code.") % secret
            return self.html_response(400, error)
        validation.mark_as_successful()

        resource = validation.resource
        message = _("You successfully confirmed %s.") % resource.href
        return self.html_response(200, message)


class CoverageController(BaseController):
    """Converts coverage area descriptions to GeoJSON documents
    so they can be visualized.
    """

    def geojson_response(self, document):
        if isinstance(document, dict):
            document = json.dumps(document)
        headers = {"Content-Type": "application/geo+json"}
        return Response(document, 200, headers=headers)

    def lookup(self):
        coverage = request.args.get('coverage')
        try:
            coverage = json.loads(coverage)
        except ValueError:
            pass
        places, unknown, ambiguous = AuthenticationDocument.parse_coverage(
            self._db, coverage
        )
        document = Place.to_geojson(self._db, *places)

        # Extend the GeoJSON with extra information about parts of the
        # coverage document we found ambiguous or couldn't associate
        # with a Place.
        if unknown:
            document['unknown'] = unknown
        if ambiguous:
            document['ambiguous'] = ambiguous
        return self.geojson_response(document)

    def _geojson_for_service_area(self, service_type):
        """Serve a GeoJSON document describing some subset of the active
        library's service areas.
        """
        areas = [
            x.place for x in request.library.service_areas if x.type == service_type]
        return self.geojson_response(Place.to_geojson(self._db, *areas))

    def eligibility_for_library(self):
        """Serve a GeoJSON document representing the eligibility area
        for a specific library.
        """
        return self._geojson_for_service_area(ServiceArea.ELIGIBILITY)

    def focus_for_library(self):
        """Serve a GeoJSON document representing the focus area
        for a specific library.
        """
        return self._geojson_for_service_area(ServiceArea.FOCUS)<|MERGE_RESOLUTION|>--- conflicted
+++ resolved
@@ -1,15 +1,8 @@
-<<<<<<< HEAD
-import datetime
-import json
-import logging
-import os
-import time
-from urllib.parse import unquote
-=======
 import json
 import logging
 import time
 import flask
+import os
 from smtplib import SMTPException
 from urllib.parse import unquote
 
@@ -17,10 +10,6 @@
                    request, url_for, session)
 from flask_babel import lazy_gettext as _
 from sqlalchemy.orm import (defer, joinedload)
-
-from Crypto.PublicKey import RSA
-from Crypto.Cipher import PKCS1_OAEP
->>>>>>> 5b488137
 
 from Crypto.PublicKey import RSA
 from Crypto.Cipher import PKCS1_OAEP
@@ -34,7 +23,6 @@
 from admin.templates import admin as admin_template
 from adobe_vendor_id import AdobeVendorIDController
 from authentication_document import AuthenticationDocument
-from config import Configuration, CannotLoadConfiguration
 from emailer import Emailer
 from model import (
     Admin,
@@ -49,19 +37,6 @@
     get_one_or_create,
     production_session,
 )
-<<<<<<< HEAD
-from opds import Annotator, OPDSCatalog
-from problem_details import *
-from registrar import LibraryRegistrar
-from util.app_server import (
-    HeartbeatController,
-    catalog_response,
-)
-from util.http import HTTP
-from util.problem_detail import ProblemDetail
-from util.string_helpers import base64, random_string
-
-=======
 from config import (Configuration, CannotLoadConfiguration, CannotSendEmail)
 from opds import (Annotator, OPDSCatalog)
 from registrar import LibraryRegistrar
@@ -79,7 +54,6 @@
     NO_AUTH_URL,
     UNABLE_TO_NOTIFY,
 )
->>>>>>> 5b488137
 
 OPENSEARCH_MEDIA_TYPE = "application/opensearchdescription+xml"
 OPDS_CATALOG_REGISTRATION_MEDIA_TYPE = (
@@ -110,10 +84,6 @@
         self.validation_controller = ValidationController(self)
         self.coverage_controller = CoverageController(self)
         self.static_files = StaticFileController(self)
-<<<<<<< HEAD
-
-=======
->>>>>>> 5b488137
         self.heartbeat = HeartbeatController()
         vendor_id, node_value, delegates = Configuration.vendor_id(self._db)
         if vendor_id:
@@ -180,13 +150,6 @@
         request.library = library
         return library
 
-# This static_file function is used only when
-# the app is running locally *without* Docker.
-# In all other cases, nginx serves the static files (see docker/nginx.conf).
-class StaticFileController(BaseController):
-    def static_file(self, directory, filename):
-        return flask.send_from_directory(directory, filename, cache_timeout=None)
-
 
 class ViewController(BaseController):
 
@@ -198,14 +161,10 @@
 
     def __call__(self):
         username = session.get('username', '')
-<<<<<<< HEAD
         admin_js = AdminClientConfig.lookup_asset_url(key='admin_js')
         admin_css = AdminClientConfig.lookup_asset_url(key='admin_css')
 
         return Response(flask.render_template_string(
-=======
-        response = Response(render_template_string(
->>>>>>> 5b488137
             admin_template,
             username=username,
             admin_js=admin_js,
